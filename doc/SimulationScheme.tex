\documentclass[11pt]{article}

\usepackage{fullpage,times,namedplus,pgf}
\usepackage{enumitem}
\usepackage{amsmath,amssymb}
\usepackage{kbordermatrix}% http://www.hss.caltech.edu/~kcb/TeX/kbordermatrix.sty

\DeclareMathOperator*{\argmax}{arg\,max}
\DeclareMathOperator{\E}{\mathbb{E}}


\usepackage{algorithm}
\usepackage[noend]{algorithmic}
\renewcommand{\algorithmicrequire}{\textbf{Input:}}
\renewcommand{\algorithmicensure}{\textbf{Output:}}

\newcommand{\myroot}{\ensuremath{\mathrm{root}}}

\newcommand{\context}[1]{\ensuremath{\mathrm{con}(#1)}}
\newcommand{\psn}{\ensuremath{\mathrm{pos}}}

\newcommand{\birth}{\ensuremath{\mathcal{B}}}
\newcommand{\death}{\ensuremath{\mathcal{D}}}
\newcommand{\expansion}{\ensuremath{\mathcal{E}}}
\newcommand{\contraction}{\ensuremath{\mathcal{C}}}
\newcommand{\merging}{\ensuremath{\mathcal{M}}}
\newcommand{\separating}{\ensuremath{\mathcal{S}}}
\newcommand{\child}[1]{\ensuremath{\mathrm{child}(#1)}}

\newcommand\halfopen[2]{\ensuremath{[#1,#2)}}

\title{A model of epigenome evolution}
\author{Jianghan Qu \and Andrew D. Smith}

%%% ADS Notes:
%%
%%% (1) We need to define operationally an epigenome as a binary
%%% sequence, and in the introduction we need to explain this.
%%
%%% (2) We need to make sure that we use the terms "position" and
%%% "site" consistently. Same for coordinate?
%%
%%% (3) The term "jump" is not defined
%%
%%% (4) The term "context" is not defined
%%
%%% (5) The symbol "Delta" is used in two places in two ways

\begin{document}

\maketitle

\begin{abstract}
  Epigenetic marks along the mammalian genome are organized into
  alternating genomic domains bearing and lacking the mark. The
  location and size of domains enriched for an epigenetic mark are
  indicative of the presence, function and activity of regulatory
  elements and the chromatin states. Comparative epigenomic studies
  aim to resolve the evolutionary history of regulatory elements by
  comparing epigenomic profiles in multiple species.  However,
  computational methods for comparing epigenetic marks at high
  resolution, inferring evolution rates along different phylogenetic
  lineages and reconstructing the evolutionary history are still
  limited.  In this study, we aim to establish a simulation, sampling
  and inference framework for studying the evolution of the genomic
  distribution of an epigenetic from the profiles of multiple extant
  species.  We model the profile of an epigenetic mark in a species
  with a two-state Markov chain, and model the evolution of an
  epigenomic sequence with a continuous-time Markov chain, where
  instantaneous transition rates at a site is dependent on the
  contemporary states of its neighboring sites. We use a MCMC sampling
  method for estimating the context-dependent transition rates and
  inferring the evolutionary history that lead to diverse profiles in
  extant species from a common ancestral epigenome.  We show with
  applications to DNA methylation and histone modification profiles
  that our methods can reveal both genome-wide evolutionary features
  through estimates of the model parameters and high-resolution
  evolutionary patterns in local regions through posterior sampling of
  the evolutionary history.
\end{abstract}

\section{Introduction}

%%% First paragraph intro about epigenomes
The epigenome of a mammalian cell reflects much of the complexity we
associate with cell phenotype and behaviors \cite{}. Individual
epigenomic marks, for example a histone modification, may be viewed
from a simpler perspective as contiguous genomic intervals where the
presence or absense of that mark is associated with genomic
function. Intervals of the genome that have a high density of H3K9me3
are often associated with condensed chromatin state and silencing of
genes within those intervals
\cite{nakayama2001role}. Genomic intervals with high
density of H3K4me3, on the other hand, are associated with
accessibility by transcription factors and are associated with gene
promoters \cite{santos2002active}. So despite the complexity often
ascribed to the mammalian epigenome \cite{bernstein2007mammalian},
studies focusing on individual epigenomic modifications have been
highly successful in elucidating transcriptional regulation in a
variety of systems \cite{martin2005diverse}.

%%% Need to cite work that has boiled down the complexity of
%%% epigenomes to simpler ``functional'' states, like ``open''
%%% ``poised, silenced, ``actively transcribed'', etc.

%%% Need to describe birth, death, etc.

One challenge in modeling epigenome evolution is that desirable models
should account for the inherent auto-correlation of epigenomic state
along the genome. The most well known models of molecular evolution,
applied to amino acids or nucleotides, treat each site as evolving
independently -- a simplifying assumption that has proven very useful.
When models allow for dependencies between sites, we additionally hope
that those dependencies can be interpreted.

%%% Summary and timeline of existing work
\citetext{pedersen1998codon} examined the problem of modeling
evolution at the codon level and designed an approach capable of
describing CpG depression across codon boundaries, a form of
interdependence between adjacent codons. With similar motivation,
\citetext{jensen2000probabilistic} examined the properties of
evoluationary models for which the stationary distribution on
sequences naturally exhibits particular frequencies of dinucleotides.
The result was an approach to model the evolution of an individual
nucleotide as a function of that nucleotide's neighbors in a way that
induces a Markov process on the stationary distribution.
%%% Need to talk about the sufficient condition given by J-P (2000)

%%% Need to relate our work back to the phylo-HMM stuff, particularly
%%% because that work was aware of the chain graph perspective, and
%%% our ``states'' are defined analogously to the generalization from
%%% the Koller-Friedman book.
Our goal of modeling the evolution of an epigenome can be viewed in
analogy with phylogenetic hidden Markov models \cite{}. The phastCons
algorithm \cite{} is the best known variant of phylogenetic HMM, and
has dramatically impacting the field of comparative genomics by
providing a general approach to model ``conserved'' genomic intervals
for a set of species. The states of a simple phylogenetic HMM
correspond to alternating conserved and non-conserved intervals of
aligned genomes. The generalization associates a binary state label
with each nucleotide in each species and presents algorithmic
challenges when viewed generally as a chain graph
\cite{koller2009probabilistic}.

The remainder of this paper is organized as follows. We first describe
our model for epigenome evolution as an adaptation of the principles
introduced by \citetext{jensen2000probabilistic} and use simulation fo
explore model parameterization. Then we explain how to inferences are
made in the context of this model, using simulation to demonstrate the
accuracy of our procedures. Finally, we apply this model on an
existing data set.

\section{The model}

\subsection{Biological assumptions and assumed representation for the epigenome}
\label{biodefs}

%%% Need to cover the issues here of what it means for a methylome,
%%% what it means for ATAC, what it means for histone mods.
We assume that the epigenome is a sequence of binary states
super-imposed on the genome. This assumption is restrictive, but it
allows us to consider the epigenome from either the perspective of an
individual epigenomic modification, or as reflecting a particular type
of functional interval. One example of former is a sequence of binary
variables corresponding to the presence or absence of a H3K27me3.
Another example is a binary variable to indicate accessibility, as
determined by a particular assay. An example of a functionally-defined
binary variable may be ``accessible'' or ``enhancer,'' both of which
can be associated with different epigenomic modifications, but are
known to be organized as contiguous intervals. Epigenomic state is
correlated along the genome as a reflection of the organization of the
epigenome into contiguous intervals.

Most types of data that inform us about the epigenome are based on
sequencing, and usually based on density of mapped reads (e.g. from
ChIP-seq or ATAC-seq). Often these data are summarized in
non-overlapping ``bins'' through the genome. When we refer to a
position in the epigenome, we assume that such position corresponds in
a meaningful way to either individual nucleotide positions
in the genome, or appropriate bins. We only require that the
neighboring relations are preserved.

Let epigenome $s$ be the sequence $s=s_1s_2\cdots s_N$ with $s_i$
denoting the state at position $i$.
%%%
As a graphical model, neighboring sites are connected with undirected
edges. An epigenome $s$ evolves over time, but we assume the
stationary distribution for the epigenome has a Gibbs distribution
that factorizes over pairs of neighboring sites:
\begin{equation}\label{eqn:stationary}
  \Pr(s) = \frac{1}{Z} \exp\big\{\phi(s_1) +\sum_{n=1}^{N-1}\phi(s_n, s_{n+1}) + \phi(s_N)\big\}
\end{equation}

As the epigenome evolves, the state associated with individual
positions may change. The types of changes we are most interested in
can be more naturally interpreted in terms of contiguous intervals. We
use the term epigenomic ``feature'' to refer to a consecutive interval
having the ``1'' state. The main types of changes we are interested in
are the following:
\begin{itemize}
\item {\it Birth and death:} During evolution, some new epigenomic
  feature may appear, or a feature that existed in an ancestor may
  disappear. %%% Should show examples
\item {\it Expansion and contraction:} As the epigenome evolves,
  epigenomic segments can become wider or more narrow, and this may
  happen in either direction.
\item {\it Merging and separating:} Two epigenomic features that are
  nearby in the ancestral genome may merge into a single interval.
  Conversely, a single epigenomic feature in the ancestral epigenome
  may separate into two intervals.
\end{itemize}
We will describe a model that treats the expansion and contraction of
features symmetrically in both directions along the genome.  This
choice in modeling is often reasonable, but not always. For example,
certain epigenomic modifications are frequently associated with parts
of genes (e.g. promoters), and the genes themselves have
directionality.
%%% Need to give examples where we believe this is reasonable, like
%%% enhancers that operate at a distance. But then cite CTCF
%%% directionality.

%%% Describe the paths for the full genome, and then the paths for
%%% individual sites
We are also interested in modeling sequences that evolve in continuous
time, and we use two representations to describe a particular
realization of the evolutionary process. These two representations
have distinct advantages, both in explaining aspects of our model and
in different computations.

Let $s$ be a sequence of $N$ binary states that evolve according to a
continuous time Markov process. The state space for $s$ has size
$2^N$, but we constrain instantaneous transition rates such that each
change to $s$ only involves a single site (coordinate) within $s$. We
can summarize the process as a {\it global path} over time interval
$\halfopen{0}{\tau}$ as follows:
\begin{equation}\label{globalJumps}
\begin{array}{llll}
H = (s, Y, V), ~\mbox{ where} & s \in \{0,1\}^N,\\
                              & Y = (y_1, \ldots, y_w), & \mbox{ with } 0 \leq y_i < y_{j} < \tau, & \mbox{ for } 1\leq i < j \leq w,\\
                              & V = (v_1,\ldots, v_w), & \mbox{ with } 1\leq v_i\leq N, & \mbox{ for } 1\leq i \leq w.
\end{array}
\end{equation}
Times $Y$ and positions $V$ are in direct correspondence, but we adopt
the notational convention $y_0 = 0$, allowing us to refer to any time
$y_i-1$, without any position corresponding to time $0$.
%%%
For any time $0 \leq t < \tau$, we let $s(t)$ denote the state
sequence after having applied changes to $s = s(0)$ at positions given
by $v_1,v_2,\ldots,v_k$ such that $y_k$ is maximal satisfying $y_k
\leq t$. From $H$ we can obtain $s(t)$ for any $0\leq t < \tau$ by
tracing changes made to $s$.
%%%

We can reorganize the same information to describe the process in
terms of {\it site-specific paths}. In particular, for site $1\leq n
\leq N$,
\begin{equation}\label{localJumps}
\begin{array}{llll}
H_n = (s_n, Y_n), ~\mbox{ where} & s_n \in \{0,1\},\\
                                & Y_n = (y_1, \ldots, y_{w_n}), & \mbox{ with } 0\leq y_i < y_{j} < \tau, & \mbox{ for } 1\leq i < j \leq w.
\end{array}
\end{equation}
Our assumption that instantaneous rates are non-zero only for
transitions that modify a single position in $s$ defines bijection
between the global jump times $Y$ and the union of the site-specific
jump times $\cup_n Y_n$. Note that the sequences of site-specific
paths $(H_1,\ldots,H_N)$ more concisely describes a realization of our
process; obtaining the state sequence $s(t)$ for any time $t$ requires
more effort.

%%% Introduce transition rates
The evolution of states at a given site in the state sequence $s$
depends on the states of its neighboring sites at all times during
evolution. Consider site $n$ and its two immediate neighbors $n-1$ and
$n+1$, and let the contemporaneous states for these sites at time $t$
be $s_{n-1}(t) = i$, $s_n(t)=j$ and $s_{n+1}=j$. The instantaneous
rate for a transition at site $n$ from state $j$ to the complementary
binary state $\bar{j}$ is $\lambda(i, j, k)$. In other words, the
instantaneous rate $\lambda(i, j, k)$ is a function of the states at
the site of interest and its two immediate neighbors.  Since we assume
the evolutionary process is symmetric with respect to the direction
along the genome, we require $\lambda(i, j, k) = \lambda(k, j, i)$.
%%% ADS: note sure what this means below:
When the states at all positions except for site $n$ remain constant
over time interval the state $s_n$ follows a two-state continuous-time
Markov process within that time interval.

\subsection{Stationary Gibbs measure as Markov chain}

The stationary distribution in \eqref{eqn:stationary} is equivalent to
the distribution of a Markov chain. Therefore, when the epigenome is
modeled with a Gibbs measure, we can sample an instance of the state
sequence, or evaluate its probability, using the equivalent Markov
chain. We can relate the factors in \eqref{eqn:stationary} and the
transition probabilities of the Markov chain as follows. Define
pair-wise potentials $Q(i,j)=\exp(\phi(i, j))$, where $i, j\in\{0,1\}$
are binary states. The largest eigenvalue of $Q$ is
\[
q=\textstyle\frac{1}{2}\left(Q(0,0)+Q(1,1) +\sqrt{\Delta}\right), \text{ where }
\Delta=(Q(0,0) - Q(1,1))^2 + 4Q(0,1)Q(1,0).
\]
Let $h$ be a right eigenvector of $Q$ corresponding to $q$, then we have
\[
\frac{h_0}{h_1} = \frac{Q(0,1)}{q-Q(0,0)} = \frac{q-Q(1,1)}{Q(1,0)}.
\]
The Markov chain transition matrix is:
\[
T(i,j) = \frac{Q(i,j)h_j}{qh_{i}},~\text{where } i,j \in\{0,1\}.
\]
More specifically,
\begin{equation} \label{eqn:gibbs2markov}
  \begin{array}{ll}
    T(1,1) = \displaystyle\frac{2Q(1,1)}{Q(0,0)+Q(1,1)+\sqrt{\Delta}}, &
    T(0,0) = \displaystyle\frac{2Q(0,0)}{Q(0,0)+Q(1,1)+\sqrt{\Delta}}, \\[2em]
    T(0,1) = \displaystyle\frac{4Q(0,1)Q(1,0)}{(Q(0,0)+\sqrt{\Delta})^2 -Q(1,1)^2}, &
    T(1,0) = \displaystyle\frac{4Q(0,1)Q(1,0)}{(Q(1,1)+\sqrt{\Delta})^2 -Q(0,0)^2}.
  \end{array}
\end{equation}
Accordingly, the expected fraction of an epigenome state sequence
residing within functional domains (the ``features'') is:
\[
1- \frac{2Q(0,1)Q(1,0)}{(Q(0,0)-Q(1,1))^2 + 4Q(0,1)Q(1,0) +
  (Q(1,1)-Q(0,0))\sqrt{\Delta}}.
\]

\subsection{Relating the substitution model and the stationary distribution}

\citetext{jensen2000probabilistic} gave a sufficient condition for a
continuous time evolutionary model with the properties we outlined for
$\lambda$ to have a stationary distribution of the form $\phi$. In
particular, if
%%% Prop 1 of J-P 2000
\begin{equation}\label{eqn:prop1}
  \frac{\lambda_{ijk}}{\lambda_{i\bar{j}k}} =
  \frac{\lambda(i, j, k)}{\lambda(i, \bar{j}, k)} =
  \frac{\exp(\phi(i, \bar{j})+ \phi(\bar{j}, k))}{\exp(\phi(i, j)+ \phi(j, k))},
\end{equation}
then \eqref{eqn:stationary} is the stationary distribution for the
Markov process with instantaneous rates $\lambda_{ijk}$.

\citetext{jensen2000probabilistic} also provide (Proposition 2) a way
of specifying $\lambda$ from $\phi$: substitution rates $\lambda$
satisfy the relation \eqref{eqn:prop1} if and only if they can be
written in the form
\begin{equation}\label{eqn:prop1}
  \log(\lambda_{ijk}) = -\psi(i, j, k) + \ell(i, k).
\end{equation}
This criteria was introduced in the context of an arbitrary number of
states for each position in the state sequence, and the $\ell$
function can be understood as $\ell(j, j'; i, k)$, for any two
different states $j$ and $j'$, which is symmetric in $(j, j')$. In our
setting the states are binary and $\ell$ is only a function of the two
neighboring states $(i,k)$. Moreover, we can directly verify that if
we define substitution rates as
\begin{equation}
  \log (\lambda_{ijk}) =  \ell(i, k) + (\phi(i, \bar{j}) +\phi(\bar{j}, k)),
\end{equation}
then they satisfy the condition of \eqref{eqn:prop1}.

\subsection{Parameterization and interpretation}

We can organize the neighbor-dependent transition rates of defined
above according to an $8\times8$ matrix:
\begin{equation}\label{eqn:Lambda}
  \renewcommand{\kbldelim}{(}% Left delimiter
  \renewcommand{\kbrdelim}{)}% Right delimiter
  \Lambda = \kbordermatrix{
    & 000 & 010 & 001 & 011 & 100 & 110 & 101 & 111 \\
    000 & \cdot & \mathcal{B} & 0 & 0 & 0 & 0 & 0 & 0 \\
    010 & \mathcal{D} & \cdot & 0 & 0 & 0 & 0 & 0 & 0 \\
    001 & 0 & 0 & \cdot & \mathcal{E} & 0 & 0 & 0 & 0 \\
    011 & 0 & 0 & \mathcal{C} & \cdot & 0 & 0 & 0 & 0 \\
    100 & 0 & 0 & 0 & 0 & \cdot & \mathcal{E} & 0 & 0 \\
    110 & 0 & 0 & 0 & 0 & \mathcal{C} & \cdot & 0 & 0 \\
    101 & 0 & 0 & 0 & 0 & 0 & 0 & \cdot & \mathcal{M} \\
    111 & 0 & 0 & 0 & 0 & 0 & 0 & \mathcal{S} & \cdot
  }
\end{equation}
We may interpret the non-zero entries in $\Lambda$ as corresponding to
biological events outlined in Section~\ref{biodefs}. The values
$\mathcal{B}$ and $\mathcal{D}$ are the rates of ``birth''
and ``death,'' respectively, for epigenomic features. The value
$\mathcal{M}$ corresponds to the merging of two features into a single
contiguous interval ($101\rightarrow 111$). Conversely, the value
$\mathcal{S}$ corresponds to epigenomic features ``splitting'' and
becoming two separate intervals ($111\rightarrow 101$). The remaining
non-zero values, $\mathcal{E}$ and $\mathcal{C}$, correspond to the
expansion (widening) and contraction (narrowing), of epigenomic
features. Both of these parameters appear twice in $\Lambda$,
reflecting our assumption that the rates governing any widening or
narrowing of intervals do not depend on direction, as explained in
Section~\ref{biodefs}.

If an epigenome evolves according to substitution rates $\Lambda$ with
stationary distribution \eqref{eqn:stationary}, then the condition in
\eqref{eqn:prop1} holds, and we have the following constraints for the
rates in the above matrix:
\begin{equation}\label{eqn:constraint}
  \mathcal{B}\mathcal{C}^2\mathcal{M}=\mathcal{D}\mathcal{E}^2\mathcal{S}.
\end{equation}
So given substitution rates $\birth{}, \death{}, \expansion{},
\contraction{}$, we have the following relationships between
horizontal potentials:
\begin{equation}\label{eqn:rel}
  \phi(0,0) = \phi(0,1) +\frac{1}{2}\log\left(\frac{\death{}}{\birth{}}\right), ~\text{ and }~
  \phi(1,1) = \phi(0,1) +\frac{1}{2}\log\left(\frac{\death{}\expansion{}^2}{\birth{}\contraction{}^2}\right).
\end{equation}

In summary, the transition rate matrix $\Lambda$ has 5 free
parameters. If we add an additional constraint on the expected number
of changes per unit time, then the model will have only 4 free
parameters. The two ratios $\death{}/\birth{}$ and
$\death{}\expansion{}^2/(\birth{}\contraction{}^2)$ then uniquely
determine the stationary distribution \eqref{eqn:stationary} through
equation \eqref{eqn:rel}.

\section{Simulate epigenomic changes during evolution}

%%% ADS: do we need something in here to mention that we verified that
%%% simulation does work?

We model the evolution of the entire epigenome (as a sequence of
states) using a continuous time Markov process that only allows
instantaneous transitions from one sequence to another if the two
differ at a single position. The jumping rate at each position in the
epigenome is dependent on the state at that position and on the states
of the left and right neighboring positions. We assume for convenience
that the states of the first and last sites are fixed throughout
evolution.

Consider two epigenomes $x$ and $x'$ that differ by exactly one
position, and further suppose the state at that position in $x$ is
$j$, and $\bar{j}$ in epigenome $x'$. Neighboring positions in both
$x$ and $x'$ have states $i$ and $k$. The instantaneous rate of a jump
between $x$ and $x'$ is $\lambda_{ijk}$. These entries can be
organized as a transition matrix $R$ with $2^N\times 2^N$ entries, but
all positive values corresponding to some $\lambda_{ijk}$. The holding
time in a state sequence $x$ is exponentially distributed with rate
$-R_{xx}$ equal to the sum of instantaneous rates for jumps from $x$
to any state sequence $x'$ that differs from $x$ at exactly one
position. Expressed in terms of the triplet rates, for a state
sequence $x$ this parameter is
\[
-R_{xx} = \sum_{i,j,k}c_{ijk}(x)\lambda_{ijk},
\]
where $c_{ijk}(x) = \sum_{n=1}^{N-2}I(x_{n}=i, x_{n+1}=j, x_{n+2}=k)$
are the {\it ``triplet counts''} counting patterns $ijk$ in $x$.

Given that a jump has occurred at some fixed time, the probability
that the jump changed $x$ at the middle position of triplet $ijk$ is
proportional to $c_{ijk}(x)\lambda_{ijk}$. Further, given that a jump
occurred with context $ijk$, our model assumes the jump is equally
likely to have changed any position in $x$ having state $j$ with left
and right neighbors having states $i$ and $k$.
%%
If the process is stationary, the expected number of changes per site
per unit time is
%%% ADS: use of pi might not be consistent (root vs. stationary??)
$\sum_{ijk}\pi_{ijk}\lambda_{ijk}$, where $\pi_{ijk}$ is the
stationary distribution for the pattern $ijk$ in the epigenome.
%%% ADS: above, can we generalize away from epigenome here?
These assumptions suggest a simulation procedure, detailed in
Algorithm \ref{alg:simulation}.

\begin{algorithm}[t]
  \begin{algorithmic}[1]
    \caption{Simulating epigenome evolution}\label{alg:simulation}
    \REQUIRE Binary state sequence $s$ of length $N$, time $\tau$ and rates $\Lambda$.
    \ENSURE Simulated global path $H = (s, Y, V)$ for change times $Y$ and positions $V$.
    \STATE $t \gets 0$, $V\gets\emptyset$, $Y\gets\emptyset$ and $x \gets s$
    \WHILE {$t < \tau$}
    \STATE Sample holding time $y\sim \mathit{Exp}(-R_{ss})$, where $-R_{ss} = \sum_{i,j,k}c_{ijk}(x)\lambda_{ijk}$
    \STATE $t \gets t + y$
    \IF {$t < \tau$}
    \STATE Sample binary triplet $ijk$ with probability proportional to $c_{ijk}(x)\lambda_{ijk}$
    \STATE Sample position $n$ uniformly from the $c_{ijk}(x)$ at center of a $ijk$ triplet in $x$
    \STATE Modify state sequence $x$ to have state $\bar{j}$ at position $n$
    \STATE Append $n$ to $V$ and append $t$ to $Y$
    \ENDIF
    \ENDWHILE
    %% \STATE Append a copy of current state sequence $x$ to $X$ and append time $\tau$ to $Y$
    \RETURN $H = (s, Y, V)$
  \end{algorithmic}
\end{algorithm}

%%% Implementation!!!

%%% plans for figures:
%%% multiple parameter settings (stationary, non-stationary, different rates)
%%% (1) distribution of patterns (stays stable, or moves towards target stationary state)
%%% (2) simulated paths with different parameter, show examples and summary statistics for events

\section{Parameter estimation}

\subsection{Complete data}

First, given a global path $H$ for the evolution of an epigenome over
time $\halfopen{0}{\tau}$ with $\tau = 1$, we are interested in
estimating the transition rate parameters $\Lambda$. We assume a
stationary process here, but this assumption is not necessary (see
Appendix).

Recall that for global path $H = (s, Y, V)$, the $m$-th jump occurs at
time $y_m$ and position $v_m$. Let $\context{m}$ denote the
\textit{context} of the $m$-th jump: the triplet $ijk$ of binary
states such that
\[
\context{m} = ijk ~~ \Rightarrow ~~ s_{v_m-1}(y_{m-1}) = i, ~ s_{v_m}(y_{m-1}) = j, ~ \mbox{ and } s_{v_m+1}(y_{m-1}) = k.
\]
So $\context{m}$ indicates the triplet that was modified by the $m$-th
jump. Note: $\context{m}$ is defined relative to a specific global
path $H$ that we leave implicit in our notation.

The holding time $\Delta_m = v_{m} - v_{m-1}$ just prior to the $m$-th
jump in the evolving state sequence follows the exponential
distribution
%%% ADS: need to relate $\lambda_m$ to $R_{xx}$
\[
\Delta_m \sim \mathit{Exp}(\lambda_m), ~\text{ with }~
\lambda_{m} = -R_{s(v_{m-1})s(v_{m-1})} = \sum_{i,j,k}c_{ijk}(v_{m-1})\lambda_{ijk}.
\]
The likelihood function for parameters $\Lambda$ involves holding times and
identities of transitions:
\begin{equation}\label{eqn:lik}
  L(\Lambda | H) = \prod_{m=1}^{w} \lambda_{m} \exp(-\lambda_{m}\Delta_m) \times {\textstyle\left(\frac{\lambda_{\context{m}}}{\lambda_m}\right)}
  =\prod_{m=1}^{w}\lambda_{\context{m}}\exp(-\lambda_m\Delta_m).
\end{equation}
%%
And the log-likelihood function is
\begin{equation}\label{eqn:loglik}
  \begin{array}{ll}
    \log L(\Lambda | H) & = \sum_{i,j,k} \Big(\sum_{m=1}^w\log\lambda_{ijk}\times I{\{\context{m} = ijk\}} - c_{ijk}(v_{m-1})\lambda_{ijk}\Delta_m\Big)\\[1em]
    & = \sum_{i,j,k} \left(J_{ijk}\log\lambda_{ijk} - D_{ijk}\lambda_{ijk} \right),
  \end{array}
\end{equation}
<<<<<<< HEAD

\subsubsection{Scaling parameters}
After the estimates are made, we can scale the transition rates and
branch lengths to have unit branch length corresponding to 1 expected
transition per site.  Given $\lambda_{c}$ according to
\eqref{eqn:rel}, the ratios $\frac{\lambda_{010}}{\lambda_{000}}$ and
$\frac{\lambda_{001}}{\lambda_{011}}$ uniquely determine the
stationary distribution for the epigenome described by a Gibbs measure
of the form \eqref{eqn:stationary}. The Gibbs measure for the
epigenome sequence, in turn, is equivalent to the Markov chain
\eqref{eqn:gibbs2markov}. Given the Markov chain formulation, we can
compute the expected frequency of triplet patterns
\[
p_{ijk} = \pi_i T[i,j] T[j,k].
\]
Then the expected number of changes per position per
unit time is $\mu = \sum_{ijk}p_{ijk}\lambda_{ijk}$. We can scale transition
rates and branch lengths as follows:
\begin{equation}\label{eqn:tidentifiable}
  \begin{aligned}
    \lambda_{ijk} &\leftarrow \lambda_{ijk}\times \frac{1}{\mu} \\
    t_b &\leftarrow \sum\limits_{m=1}^{M_b} (t_{b,m} - t_{b,m-1}) \times \mu.
  \end{aligned}
=======
where
\begin{equation}\label{def:JD}
J_{ijk} = \sum_{m=1}^w I\{\context{m} = ijk\}
~~\mbox{ and }~~
D_{ijk} = \sum_{m=1}^w c_{ijk}(v_{m-1})\Delta_m.
>>>>>>> e50c6517
\end{equation}
Here $J_{ijk}$ counts jumps that create a triplet $ijk$ and $D_{ijk}$
measures the evolutionary time spent in context $ijk$, summed over all
sites in the state sequence (see Appendix for gradients used in
max-likelihood estimation).

%%%% Estimates when evolutionary time is a parameter

So far we have considered evolution along a single trajectory. In
general we are interested in evolution over a tree, and in this
setting the relative lengths of branches become important.  Let
$\mathcal{L} = \{\tau_1,\ldots,\tau_B\}$ denote the lengths of
branches in a tree with an assumed topology, with the additional
constraint that $\sum_{b=1}^B\tau_b = B$. With this view, the branch
lengths scale the transition rates. Let $H_b$ denote the global path
of jumps along branch $b$. Then the likelihood is a product over
likelihoods for the individual branches:
\begin{equation}\label{eqn:liknew}
  L(\Lambda, \mathcal{L} | \cup_{b} H(b)) = \prod_{b=1}^B L(\Lambda, \tau_b | H(b)) = \prod_{b=1}^B L(\tau_b \times \Lambda | H(b)),
\end{equation}
and
\begin{equation}\label{eqn:logliknew}
  \log L(\Lambda, \mathcal{L} | \cup_b H(b)) = \sum_{b=1}^B \log L(\Lambda, \mathcal{L} | \cup_b H(b)) = \sum_{b=1}^B \log L(\tau_b \times \Lambda | H(b)).
\end{equation}
%%% ADS: should we say something about the likelihood being the same
%%% if we partition the branches and histories into multi-branch
%%% paths: one from the root to a leaf, another from the root to
%%% another leaf, and then from internal nodes to leafs, etc.??
Compared with equations \eqref{eqn:loglik}, the terms on the left above
must be adjusted:
\begin{equation}\label{eqn:loglik1new}
  \log L(\tau_b \times \Lambda | H(b)) = \sum_{i,j,k} J(b)_{ijk}\log(\tau_b\lambda_{ijk}) - D(b)_{ijk}\times(\tau_b\lambda_{ijk}),
\end{equation}
with $J(b)$ and $D(b)$ defined by equation~\eqref{def:JD} but
specifically in terms of global path $H(b)$ for branch $b$.

%% interval $\Delta_{bm}$ on branch $b$ observed when the branch length
%% is $\ell_b$, the scaled interval length is $\Delta_{bm}\times
%% \frac{\ell'_b}{\ell_b}$ under the new branch length. Therefore, under
%% the new model parameter set $\{\ell'_b\}$ and $\{\lambda'_c\}$, we
%% have
%% \[
%% \Delta_{mb}\times \frac{\ell'_b}{\ell_b} \sim \mathit{Exp}(\lambda'_{(bm)}) \Rightarrow
%% \Delta_{mb} \sim \mathit{Exp}(\lambda'_{(bm)} \times \frac{\ell'_b}{\ell_b}).
%% \]
%% %%%%%
%% Let $\tau_b = \frac{\ell'_b}{\ell_b}$ be the scaling factor for the
%% new branch lengths relative to the old branch lengths. Now we can
%% write the likelihood of observing all of the given jumping intervals
%% $\{\Delta_{b,m}\}$ under the new parameter set as :
%% \begin{equation}\label{eqn:liknew}
%%   \begin{aligned}
%%     L(\{\Delta_{b,m}\}; \{\ell'_b\}, \{\lambda'_c\})
%%     = & \prod\limits_{b=1}^B\Bigg(\prod\limits_{m=1}^{M_b-1}
%%     \lambda'_{(b,m)}\tau_b
%%     \exp(-\lambda'_{(b,m)}\tau_b\Delta_m) \times \frac{\lambda'_{\context{}_m}}{\lambda'_{(m)}}
%%     \Bigg) \times \exp(-\lambda'_{(b,M_b)}\tau_b\Delta_{M_b})\\
%%     = & \prod\limits_{b=1}^B\Bigg(
%%     \prod\limits_{m=1}^{M_b-1}\lambda'_{\context{}_m}\tau_b\exp(-\lambda'_{(m)}\tau_b\Delta_m)
%%     \Bigg)\times \exp(-\lambda'_{(b,M_b)}\tau_b\Delta_{M_b}).
%%   \end{aligned}
%% \end{equation}
%% %%%%%
%% The log likelihood becomes
%% \begin{equation}\label{eqn:logliknew}
%%   \begin{aligned}
%%     l = & \sum\limits_{b=1}^B\sum\limits_{m=1}^{M_b-1} \log(\lambda'_{c_m}\tau_b) -  \sum\limits_{b=1}^B\sum\limits_{m=1}^{M} \lambda'_{(m)}\Delta_{bm}\tau_b \\
%%     = & \sum\limits_{b=1}^B\sum_{c} J_{bc}\log(\lambda'_c\tau_b)  - \sum\limits_{b=1}^B\sum_{c} D_{b,c}\lambda'_c\tau_b ,
%%   \end{aligned}
%% \end{equation}
%% where $J_{b,c} = \sum\limits_{m=1}^{M_b-1}I_{\{c_{b,m}= c\}}$, $D_{bc}
%% = \sum\limits_{m=1}^{M_b}I_{\{c_{b,m} =c\}}\Delta_{b,m}$, $c_{b,m}$ is
%% the context of the $m$-th jump on branch $b$, and $\Delta_{bm}$ is the
%% holding time before the $m$-th jump on branch $b$ of length
%% $\ell_b$. Then, we can optimize \eqref{eqn:logliknew} over
%% $\{\tau_b\}$ and $\{\lambda'_c\}$, and set new branch lengths
%% $\{\ell'_b = \tau_b\ell_b\}$.


\subsection{Inference from incomplete data}

In applications we have data, in the form of epigenomic state
sequences, associated with leaf nodes. Even at leaf nodes our data may
be incomplete. We do not have data corresponding to internal nodes,
let alone the full paths of jumps and corresponding positions in
continuous time. In addition to estimating model parameters from such
incomplete data, we can learn much from estimating state sequences at
internal tree nodes.

The method we use follows that outlined by
\citetext{jensen2000probabilistic} and \citetext{hobolth2008markov}.
The basic machinery we borrow is most easily explained by first
focusing on a single trajectory (single branch tree) with known
site-specific paths for all sites except $n$. We can sample a path
$H_n$ according to the distribution
\[
\Pr(H_n | H_1, \ldots, H_{n-1}, H_{n+1},\ldots, H_N)
\]
by using MCMC and the likelihood from equation~\eqref{}. When $H_n$ is
known partially, for example if the starting state $s_n(0)$ and the
ending state $s_n(1)$ are known, MCMC can be applied similarly to
sample a path consistent with those end-points. If the data are state
sequences at leaf nodes of a tree having known topology, the approach
of \citetext{hobolth2008markov} can be used to sample site-specific
paths for all sites and all branches in the tree. Summarizing these
samples provides estimates of expected states at all sites for all
ancestral nodes. Importantly, such estimates made by sampling
site-specific paths are consistent with our distributional assumptions
for the global state space. Although this general strategy allows much
flexibility, efficient sampling is still a major challenge.

%%% ADS: need summary of work here on end-point conditioned path
%%% sampling

\section{Inferences in the context of a tree structure with fixed leaf data}

Now we assume the epigenome has evolved according to a tree structure,
and we wish to make inferences about a bifurcating evolutionary
process. The paths associated with a given site must satisfy
additional constraints to be ``consistent.'' We first consider a tree
with 3 nodes, a root $u$ with a single child node $v$ and two leaf
nodes below $v$, denoted $w_1$ and $w_2$. The branches of the tree are
$(u, v)$, $(v, w_1)$ and $(v, w_2)$. We assume we are given the
epigenome at each node in this tree, with the exception of the state
at position $n$ of node $v$. We are also given all paths for sites
other than site $n$. We want to make inferences about the state at
position $n$ of $v$, and also about the paths for edges incident on
$v(n)$. We require a method for sampling paths at site $n$ that share
a common state at their common end-point.

\citetext{hobolth2009simulation} reviewed and compared three
approaches to sample paths of discrete-state continuous-time Markov
chain conditional on end-point states, namely the rejection sampling,
direct sampling and uniformization. Method 1 in the previous
section is similar to uniformization, since the neighboring sites may
have state changes, and the rate of jumps depends on the contemporary
states of the neighboring sites. We proposed to use an averaged rate
to for the Poisson distribution, and let the acceptance probability to
do most of the work of correcting the proposal distribution towards the
posterior distribution. Method 2 is forward sampling, which is the
basis of rejection sampling.

\paragraph{Rejection sampling for the proposal:}
This approach first does forward sampling as described in Method 2
above for position $n$ along the branch $(u,v)$ and $(v, w_1)$, which
can be viewed as a single path that proceeds along two consecutive
edges. The sampled path provides a state $x$ corresponding to node
$v$.  Next, a path is sampled for edge $(v, w_2)$ assuming state $x$
at node $v$. If this path finishes with the known state at position
$n$ in $w_2$, we retain the 3 paths $L_{n}^{(u,v)}$, $L_{n}^{(v,w_1)}$
and $L_{n}^{(v,w_2)}$ as a proposal. The proposal is evaluated using
the same acceptance rule given above in equation
\eqref{eqn:rejection}.

%% Reject the path
%% unless the end state agree with the given state at node $a$ at
%% position $n$.  Then do forward sampling along the branch $(v, b)$,
%% with the accepted simulated state of node $v$. If the end state does
%% not agree with the given state at node $b$ at position $n$, start over
%% the sampling from the beginning, \textit{i.e.} start over from node
%% $u$. Because we are not taking site $n-2$ and $n+2$ into
%% consideration, we are not directly sampling from the posterior
%% distribution of the paths, therefore the rejection sampling procedure
%% is a way to propose viable paths, then we use the MCMC acceptance rule
%% \eqref{eqn:rejection} to reshape the proposal distribution to the
%% posterior distribution.

A couple of performance statistics should be measured for this
proposed sampling method. These include (1) the success rate for
generating valid paths that satisfy the end conditions; (2) the
acceptance rate of proposed valid paths in MCMC sampling.

\subsection{Posterior sampling of a path on the entire phylogenetic tree}
For a phylogenetic tree with known branch lengths and known
evolutionary context-dependent transition rates, how can we sample the
evolutionary path (on the entire tree) for one site from its posterior
distribution given observed evolutionary paths at all other sites and the
observed states at all leaf nodes for this site?

\paragraph{States at break points.}
The evolution process for this site is not homogeneous along the tree,
its transition rate matrix depends on the concurrent states of
neighboring sites. We can, however, partition each branch into
intervals, within each of which the states at the two neighboring
sites stay unchanged. Thus the evolutionary process for the site of
interest is homogeneous within each interval, and can be characterized
with a $2\times2$ transition rate matrix $Q_{bm}$ for the $m$-th
interval on branch $b$. The states of this site of interest at the
start and the end of a single interval, $s_{b,m-1}$ and $s_{b,m}$ are
connected through a transition probability matrix $P_{bm} =
\exp(Q_{bm}t_{bm})$.
The likelihood of observing leaf node states at this site
$\{s_n(v)\}$, given the evolutionary paths at other sites is
\[
\Pr(\{s_n(v)\} | L_{-n}) = \sum_{\{s_{bm}\}} \prod_{b} \prod_{m} P_{bm}(s_{b,m-1}, s_{b, m})
\]

\begin{figure}\label{fig:treebreak}
  \pgfimage{tree.pdf}\caption{Tree with break points as nodes}
\end{figure}

\paragraph{Bottom-up pruning algorithm.}
We can use Felsenstein's pruning algorithm to compute this
probability.  Let the phylogenetic tree be $\tau$ consisting of all
leaf nodes, internal nodes, and all break points between intervals on
individual branches as nodes.  Let $v$ be a node in the phylogenetic
tree, and $X_n(v)$ be the states of all leaf nodes that are
descendants of $v$ (Figure~\ref{fig:treebreak}) at site $n$ in the
genome. Let $u$ be the parent of $v$, and $w, z$ be the children of
$v$. Since the sequence contexts are known for the current site at all
intervals, the transition rate matrix for the state of the current
site is known and denoted with $Q_{\context{}(v)}$. Thus the
transition probability matrix between any parent-child pair $(u,v)$ is
known, which we denote with
\[
P_v = \exp(Q_{\context{}(v)}\ell_v).
\]
For node $v$, given that its parent $u$ has state $j$, let the
conditional probability of observing states $X_n(v)$ at
terminal descendants of node $v$ be $p_j(v)$, \textit{i.e.}
\[
p_j(v) = \Pr(X_n(v) | s_u=j).
\]
For notational convenience we define
\[
q_k(v) = \left\{
  \begin{array}{ll}
    \Pr(s_v = k) & \mbox{if $v$ is a leaf node,} \\
    \prod_{c\in \child{v}}  p_{k}(c) & \mbox{otherwise,} \\
  \end{array}\right.
\]
where $\Pr(s_v = k) \in \{0, 1\}$ when a state is observed, and
$\Pr(s_v = k) \in (0,1)$ when the observed data are continuous levels
representing a probability distribution over the state space. Then, we
can use Felsenstein's pruning algorithm to iteratively compute this probability
from bottom of the tree upwards to the root node:
\begin{equation}
  p_j(v) = \textstyle{\sum_{k}} \big(P_v(j,k) \times q_k(v)\big).
\end{equation}
In this way, we can compute the marginal posterior probability of observing the
states $X_n(v)$ at leaf nodes at site $n$, given the evolutionary
paths at all other sites:
\begin{equation}\label{eqn:leafmarginal}
\Pr(X_n(r) | L_{-n}) = \sum_j\Pr(s_r=j |L_{-n}) q_j(r)
\end{equation}
%%%
At the root node, the marginal posterior distribution of the state is
\begin{equation} \label{eqn:rootposterior}
\begin{aligned}
\Pr(s_r| L_{-n}, X_n(r)) = & \frac{\Pr(s_r, X_n(r)|L_{-n})}{\Pr(X_n(r)| L_{-n})} = \frac{\Pr(X_n(r)|s_r, L_{-n}) \Pr(s_r|L_{-n})}{\Pr(X_n(r)| L_{-n}) }  \\
= & \frac{ \big(\prod_{c\in \child{r}}  p_{s_r}(c)\big) \Pr(s_r|L_{-n})}{\Pr(X_n(r)| L_{-n}) },
\end{aligned}
\end{equation}
where $\Pr(s_r|L_{-n})$ is the initial distribution of the root node
state given its sequence context, which we can compute from the
stationary distribution of the root epigenomic sequence characterized
by either a Gibbs measure, or a Markov chain.

In summary, during the bottom-up Pruning algorithm \ref{alg:bottomup}, we compute
$p_j(v), q_k(v)$, and ultimately the marginal probabilities
 $\Pr(X_n(r) | L_{-n})$ and $\Pr(s_r|L_{-n}, X_n(r))$.

\begin{algorithm}[t]
  \begin{algorithmic}[1]
    \caption{Pruning algorithm with observed leaf states $X_n(r)$}\label{alg:bottomup}
    \FOR {node $v$ in post-order traversal}
    \IF {$v\neq r$}
    \IF {$v$ is a leaf node}
    \STATE Assign $q_k(v) \leftarrow I\{\Pr(s_v = k)\}$ for $k = 0, 1$.
    \ELSE
    \STATE Compute $q_k(v) \leftarrow \prod_{c\in \child{v}}  p_{k}(c)$
    \ENDIF
    \STATE Compute $p_j(v) \leftarrow \sum\limits_{k} \bigg(P_v[j,k] \times q_k(v)\bigg)$, for $j = 0, 1$.
    \ELSE
    \STATE Compute $\Pr(X_n(r) | L_{-n})$ as in
    \eqref{eqn:leafmarginal}, and $\Pr(s_r| L_{-n}, X_n(r))$ as in
    \eqref{eqn:rootposterior}
    \ENDIF
    \ENDFOR
  \end{algorithmic}
\end{algorithm}


\paragraph{Top-down posterior sampling at breakpoints.}
Let $S$ be the states at all internal nodes. The posterior probability
of all internal nodes taking the states $S$, given the leaf node
states $X_n(r)$ and the evolutionary paths at all other sites, is
\[
\Pr(S | X_n(r), L_{-n}) = \frac{\Pr(S, X_n(r) | L_{-n}) }{\Pr(X_n(r) | L_{-n})},
\]
where $\Pr(S, X_n(r) | L_{-n}) $ is the forward sampling probability
under the given transition probability matrices in individual
intervals determined by $L_{-n}$.
Therefore, we can do exact posterior sampling of the joint states at
the break points between the intervals on the phylogenetic tree through
direct sampling following Algorithm~\ref{alg:topdown}.

\begin{algorithm}[t]
  \begin{algorithmic}[1]
    \caption{Posterior sampling at breakpoints}\label{alg:topdown}
    \STATE Sample the root state from distribution $\Pr(s_r|L_{-n}, X_n(r))$ as in \eqref{eqn:rootposterior}.
    \FOR {internal node $v$ in pre-order traversal}
    \STATE Suppose its parent node $u$ has state $j$
    \STATE Sample state $k$ from the distribution
    \[k \sim \frac{1}{p_j(v)}\times P_v[j,k] \times q_k(v) \]
    \STATE Update the direct sampling probability with factor  $\frac{P_v[j,k]q_k(v)}{p_j(v)}$
    \ENDFOR
    \STATE The result is an sample $S$ of states at all internal states,
  which is sampled from their joint marginal posterior probability
  distribution $\Pr(S| X_n(r), L_{-n}) $.
  \end{algorithmic}
\end{algorithm}


%%%%%%
%%%%%%
\paragraph{Direct sampling of path between breakpoints with fixed states.}
Next, we sample the state transitions at this position within each
single time interval, during which its two neighbors have unchanged
states, and the initial and final states for this time interval are
fixed.  Focusing on one interval, let $0$ and $\tau$ be the end time
points.  Let an instance of the path within this interval be $L_n =
\{t_m\}_{m=0}^{M}$, which is a set of jumping times and the start and
end time points ($t_0 = 0$ and $t_M=\tau$). Let $\Delta_m = t_m -
t_{m-1}$ be the holding time between jumps. Let the homogeneous
transition rate matrix be $Q$ for this site in this time interval, and
$P(t)$ be the transition probability matrix for states at two time
points separated by time $t$. We use the direct sampling procedure
\cite{hobolth2009simulation} for endpoint-conditioned path sampling.

If the endpoints have the same state $i$, the probability that there
are no change during this time interval is
\begin{equation} \label{eqn:pnojump}
p_i = \frac{\exp(Q_{ii}\tau)}{P(\tau)_{ii}}.
\end{equation}
Then with probability $1-p_i$, at least one (actually two) state change occurs.

Let $W$ be the waiting time until the first jump.
\begin{equation}
\begin{aligned}
& \Pr(W < \tau | s(0) = i, s(\tau) = j)  \\
& =  \Pr(W < \tau, s(W) = \bar{i} | s(0) = i, s(\tau) = j)\\
& = \frac{\Pr(W < \tau, s(W) = \bar{i},s(\tau) = j | s(0) = i) } {\Pr(s(\tau) = j | s(0) = i)}  \\
& = \int_{0}^{\tau} Q_{i\bar{i}} \exp(Q_{ii}w) \frac{P(\tau-w)_{\bar{i}j}}{P(\tau)_{ij}} dw \\
& = \int_{0}^{\tau} f_{ij\tau}(w) dw, \text{~where~}
f_{ij\tau}(t) = Q_{i\bar{i}} \exp(Q_{ii}t) \frac{P(\tau-t)_{\bar{i}j}}{P(\tau)_{ij}}.
\end{aligned}
\end{equation}
The direct sampling procedure for a homogeneous continuous-time Markov path within an end-conditioned interval is detailed in Algorithm~\ref{alg:samplepath}.

\begin{algorithm}[t]
  \begin{algorithmic}[1]
    \caption{Direct sampling of end-conditioned path}\label{alg:samplepath}
    \STATE Suppose interval has length $\tau$, and start and end states $i, j$:
    \WHILE {$\tau > 0$}
    \IF {$i = j$}
    \STATE Sample $Z\sim \text{Bernoulli}(p_i)$, where
    $p_i$ is given in \eqref{eqn:pnojump}.
    \IF {$Z = 1$}
    \STATE Set $s(t) = i$ for all $0 < t < \tau$, and update $\tau \leftarrow 0$.
    \ENDIF
    \ENDIF
    \IF {$i \neq j$ or $Z = 0$}
    \STATE Sample the waiting time $W$ in state $i$ according to the continuous
    density $f_{ij\tau}(w)$, $0< w < \tau$, set $s(t) = i$ for $0 < t < W$
    \STATE Update $i \leftarrow \bar{i}$, $\tau \leftarrow \tau - W$.
    \ENDIF
    \ENDWHILE
  \end{algorithmic}
\end{algorithm}


\section{Discussion}

As noted earlier, the generalizations previously described for
phylo-HMMs have many similarities with the model we proposed. In
particular, these generalizations associate a binary variable with
each nucleotide in each sequence, including ancestral sequences.  The
most notable difference is our emphasis on interpretability of the
horizontal relationships, specifically that an individual epigenome
(extant or ancestral) follows a Markov process. Another difference is
our adoption of a homogeneous continuous time process, which is both
built into the model, and exploited by our inference
procedure. Phylogenetic HMMs are applied to determine states along
aligned genomes where those genome sequence evolve according to a
particular substitution model. Our notion of the epigenome corresponds
more closely to the idea of ``conserved'' and ``non-conserved''
states, but the details of our approaches are more similar to the
substitution process of nucleotides, rather than general
time-dependent graphical models.

\clearpage

\bibliographystyle{namedplus}
\bibliography{biblio}

\clearpage

If we do not assume a stationary process, we may also be interested in
the properties of the epigenome at time 0, which are characterized by
the Markov chain transition
%%% ADS: not sure if we want to work directly with $T$ below
probabilities $T_{0}$. These transition probabilities are easy to
infer given the complete observations at the time-0 epigenome.  Define
{\it pair counts} $c_{ij} = \sum_{n=1}^{N-1}I\{s_n(0) =i,
s_{n+1}(0)=j\}$ with analogy to the triplet counts defined above. Then
\[
\hat{T}_{00} = \frac{c_{00}}{\sum_{n=1}^{N-1}I\{s_n(0) = 0\}}, ~
\hat{T}_{11} = \frac{c_{11}}{\sum_{n=1}^{N-1}I\{s_n(0) = 1\}}.
\]


\section{Gradients of the log-likelihood}

The constraints on the transition rates $\lambda_{ijk}$ as indicated
in the matrix \eqref{eqn:Lambda} and equation \eqref{eqn:constraint}
are:
\begin{equation}\label{eqn:constraints}
  %% \left\{
  \begin{array}{c}
    \lambda_{001} = \lambda_{100}\\
    \lambda_{011} = \lambda_{110}\\
    \lambda_{000}\lambda_{110}^2\lambda_{101} = \lambda_{010}\lambda_{100}^2\lambda_{111}
  \end{array}
  %% \right.
\end{equation}
So for the purpose of estimating parameters, we only require 5
gradients.

We treat $\{\log\lambda_c: c = 0,1,2,3,5\}$ as free parameters as they
can take any real value.
\begin{equation}
  \begin{aligned}
    \frac{\partial l}{\partial \log\lambda_0} &= J_0 - D_0\lambda_0 + J_7 - D_7\lambda_7\\
    \frac{\partial l}{\partial \log\lambda_2} &= J_2 - D_2\lambda_2 - J_7 + D_7\lambda_7 \\
    \frac{\partial l}{\partial \log\lambda_5} &= J_5 - D_5\lambda_5 + J_7 - D_7\lambda_7\\
    \frac{\partial l}{\partial \log\lambda_1} &= J_1 + J_4 - (D_1 + D_4)\lambda_1 - 2J_7 + 2D_7\lambda_7\\
    \frac{\partial l}{\partial \log\lambda_3} &= J_3 + J_6 - (D_3 + D_6)\lambda_3 + 2J_7 - 2D_7\lambda_7
  \end{aligned}
\end{equation}

\appendix


\end{document}

%% \begin{enumerate}
%% \item Let $t \leftarrow 0$, and initialize all paths $L_n = \{x_n(0),
%%   k_n=0, T_n=\emptyset, t\}$, for $n=1,\ldots, N.$
%% \item While $t < T$:
%%   \begin{enumerate}
%%   \item Generate $y\sim \text{Exp}(-M_{x(t)x(t)})$, where
%%     $-M_{x(t)x(t)} = \sum_{i,j,k}c_{ijk}(x(t))\lambda_{ijk}$.
%%     \begin{itemize}
%%     \item[If] $t+x < T$ then:
%%       \begin{itemize}
%%       \item Choose triple $ijk \in \{0,1\}^3$ with
%%         probability proportional to $c_{ijk}(x(t))\lambda_{ijk}$.
%%       \item Uniformly sample a position $n$ among the $c_{ijk}(x(t))$ positions having pattern $ijk$.
%%       \item $x(t+y) \leftarrow x(t)[1..n-1]\overline{x(t)_n}x(t)[n+1..N]$.
%%       \item Add jump time to the path of position $n$:
%%         \[
%%         k_n \leftarrow k_n + 1; ~ T_n \leftarrow T_n\cup \{t+x\}.
%%         \]
%%       \end{itemize}
%%     \item[Else:] $x(T) \leftarrow x(t)$.
%%     \end{itemize}
%%   \item $t \leftarrow t+y$
%%   \end{enumerate}
%% \end{enumerate}


% \section{Simulation scheme 1}
% We are going to simulate a full history of epigenome evolution for a
% time interval $[0, t]$.

% \begin{enumerate}
% \item Simulate the starting methylome using a binary-state Markov model
% \item Initialize all paths $L_n = \{s_n(0), k_n=0, T_n=\emptyset, t\}$, for $n=1,\ldots, N.$
% \item (For simplicity, fix the paths $L_1$ and $L_N$ as initialized.) For
%   site $n = 2, \ldots, N-1$, simulate $L_n$ given the current paths of
%   $L_{n-1}$ and $L_{n+1}$:
%   \begin{itemize}
%   \item Collect the time intervals from site $n-1$ and site $n+1$, so
%     that within each of the intervals the states of the neighboring
%     sites are unchanged. Let the intervals be represented by a sorted
%     array $\{t_0, t_1, \cdots, t_M\}$.
%   \item For $m = 1, \ldots, M$:
%     \begin{itemize}
%     \item Let $X$ be a random variable from an exponential
%       distribution, representing the jumping time of the middle site given
%       that the states of its two neighbors are constant.  For a time
%       interval $[t_{m-1}, t_m]$ during which the neighboring sites' states
%       are unchanged, suppose $X\sim \text{Exp}(\lambda)$. The parameter
%       $\lambda$ is a function of current state and the states of the two
%       neighboring sites.
%     \item Let $t = t_{m-1}$, and a sample value of $X=x$.
%     \item While $t +x < t_m$:
%       \begin{enumerate}
%       \item[(1)] Add 1 to the number of jumps $k_n \leftarrow k_n +1$.
%       \item[(2)] Update $T_n \leftarrow T_n\cup\{t+x\}$.
%       \item[(3)] Update $t \leftarrow  t+x$,
%       \item[(4)] Sample another value of $X=x$ from $\text{Exp}(\lambda)$.
%       \end{enumerate}
%     \end{itemize}
%   \end{itemize}
% \item Repeat step 3, until the epigenome summary statistics converge to
%   a stable distribution.
% \end{enumerate}

%% \subsubsection{Scaling parameters}

%% After the estimates are made, we can scale the transition rates and
%% branch lengths to have unit branch length corresponding to 1 expected
%% transition per site.  Given $\lambda_{c}$ according to
%% \eqref{eqn:rel}, the ratios $\frac{\lambda_{010}}{\lambda_{000}}$ and
%% $\frac{\lambda_{001}}{\lambda_{011}}$ uniquely determine the
%% stationary distribution for the epigenome described by a Gibbs measure
%% of the form \eqref{eqn:stationary}. The Gibbs measure for the
%% epigenome sequence, in turn, is equivalent to the Markov chain
%% \eqref{eqn:gibbs2markov}. Given the Markov chain formulation, we can
%% compute the expected frequency of triplet patterns
%% \[
%% p_{ijk} = \pi_i \times T_{ij} \times T_{jk}.
%% \]
%% Then the expected number of changes per position per
%% unit time is $\mu = \sum_{ijk}p_{ijk}\lambda_{ijk}$. We can scale transition
%% rates and branch lengths as follows:
%% \begin{equation}\label{eqn:tidentifiable}
%%   \begin{aligned}
%%     \lambda_{ijk} &\leftarrow \lambda_{ijk}\times \mu \\
%%     t_b &\leftarrow \sum_{m=1}^{M_b} (t_{b,m} - t_{b,m-1}) \times \frac{1}{\mu}.
%%   \end{aligned}
%% \end{equation}
%% %%


%% \paragraph{Method 1:} First, sample a starting state $s_0$ from a
%% Bernoulli distribution with probabilities $(\pi_0, \pi_1)$. Then,
%% propose a number $K$ of jumps from a Poisson distribution with rate
%% parameter $\lambda = \sum\lambda_{ijk}/8$, which is chosen to
%% approximate average mutation rate among different contexts. Given $K$,
%% sample jump times uniformly on the time interval $(0, t)$; In other
%% words, from the Dirichlet distribution with concentration parameters
%% all equal to 1. Therefore, the probability (density) of proposing a
%% specific path $L' = \{s_0, K, \{t_k\}_{k=1}^K, t\}$ is
%% \[
%% q(L') = \pi_{s_0} \frac{\lambda^K \exp(-\lambda)}{K!} \frac{1}{(K-1)!}.
%% \]
%% This is known as an \textit{independence sampler}\cite{}. If the
%% current path at position $n$ is $L_n$, then we accept the proposed
%% path $L'$ with probability
%% \begin{equation}\label{eqn:rejection}
%%   \alpha(L') = \min\left\{\frac{\pi(L', L_{-n})/q(L')}{\pi(L_n, L_{-n})/q(L_n)}, 1\right\},
%% \end{equation}
%% where $\pi$ is the complete data likelihood function \eqref{eqn:lik}.

%% \paragraph{Method 2:} The method outlined above uses a proposal
%% distribution that is approximately uniform. This can be highly
%% inefficient, {\it i.e.} lead to a low rate of acceptance, although
%% \citetext{jensen2000probabilistic} used a sampling procedure in the
%% same spirit. If we use more information from the paths at neighboring
%% sites, we may be able to improve sampling efficiency. The neighboring
%% paths $L_{n-1}$ and $L_{n+1}$ partition the evolutionary time interval
%% $(0,t)$ into time segments during which the states at positions $n-1$
%% and $n+1$ do not change.

%% \begin{itemize}
%% \item Collect the time intervals from site $n-1$ and site $n+1$, so
%%   that within each of the intervals the states of the neighboring
%%   sites are unchanged. Let the intervals be represented by a sorted
%%   array $\{t_0, t_1, \cdots, t_M\}$.
%% \item Initialize proposal probability $p\leftarrow 1$.
%% \item For $m = 1, \ldots, M$:
%%   \begin{itemize}
%%   \item Let $X$ be a random variable from an exponential distribution,
%%     representing the jumping time of the middle site given that the states
%%     of its two neighbors are constant.  For a time interval $[t_{m-1},
%%     t_m]$ during which the neighboring sites' states are unchanged,
%%     suppose $X \sim \mathit{Exp}(\lambda_{ijk})$, where $i$ and $k$ are the
%%     states of the two neighboring sites in this time interval, and $j$ is
%%     the starting state of position $n$. Let $f_{\lambda}$ be the p.d.f. of
%%     Exponential distribution $\mathit{Exp}(\lambda)$.
%%   \item Let $t = t_{m-1}$, and a sample value of $X=x$.
%%   \item While $t + x < t_m$:
%%     \begin{enumerate}[label={(\arabic*)}]
%%     \item Update proposal probability $p \leftarrow p\times f_{\lambda_{ijk}}(x)$.
%%     \item Update the state of the center site $j \leftarrow \bar{j}$.
%%     \item Add 1 to the number of jumps $k_n \leftarrow k_n +1$.
%%     \item Update $T_n \leftarrow T_n\cup\{t+x\}$.
%%     \item Update $t \leftarrow  t+x$,
%%     \item Sample another value of $X=x$ from $\mathit{Exp}(\lambda_{ijk})$.
%%     \end{enumerate}
%%   \item Update proposal probability $p \leftarrow p\times \Pr_{\lambda_{ijk}}(X > t_m - t )$.
%%   \end{itemize}
%% \end{itemize}

%% The proposal probability density function $q()$ is thus the product of
%% the appropriate Exponential distribution probability densities for the
%% holding times at position $n$, and is calculated as $p$. The proposal
%% distribution is independent of any current guess of the
%% path. Therefore, this is also an \textit{independence sampler}. The
%% rejection rule stays the same, as in (\ref{eqn:rejection}).

%% \paragraph{Note:} For two versions of complete evolutionary history
%% that only differ at one position, their difference in likelihood is
%% determined by the paths at that position, and two positions to each
%% side, \textit{i.e.} 5 positions in total. Because the total time spent
%% in each triplet context \eqref{eqn:Dijk} is altered at the center
%% position and its two neighboring positions. Let $n$  be the center position.
%% Let $D_{n,c}$ be the total time spent in triplet context $c$ at position $n$
%% in the current instance of evolutionary paths, and let $D'_{n,c}$ be that of
%% the new proposed evolutionary path. Similarly let $J_{n,c}$ and $J'_{n,c}$ be
%% the total number of jumps out of context $c$ at position $n$ in the
%% current and proposed paths. Thus, the ratio of complete data
%% likelihood in acceptance probability \eqref{eqn:rejection} can be
%% computed as
%% \[
%% \frac{\pi(L', L_{-n})}{\pi(L_n, L_{-n})} = \prod_{c}\prod_{s=n-1}^{n+1}
%% \lambda_c^{J'_{s,c} - J_{s,c}} \exp(-(D'_{s,c}-D_{s,c})\lambda_c).
%% \]

%% %% JQU: current goal of coding is to make sure after one pass of updates,
%% %% the parameters can be recovered from the updated paths.

%% % \paragraph{Note:} A jump at time $\tau$ within the path $L_{n}$
%% % will affect the probability of all jumps that occur after time $\tau$,
%% % regardless of their position within the epigenome. The is because such
%% % a jump affects $\{c_{ijk}(t)\}$ for any $t > \tau$. Therefore, we
%% % cannot cancel out factors in the likelihood function. However, we may
%% % try to make things easy by only considering the evolutionary paths at
%% % positions $n-2$, $n-1$, $n+1$, and $n+2$.<|MERGE_RESOLUTION|>--- conflicted
+++ resolved
@@ -533,37 +533,11 @@
     & = \sum_{i,j,k} \left(J_{ijk}\log\lambda_{ijk} - D_{ijk}\lambda_{ijk} \right),
   \end{array}
 \end{equation}
-<<<<<<< HEAD
-
-\subsubsection{Scaling parameters}
-After the estimates are made, we can scale the transition rates and
-branch lengths to have unit branch length corresponding to 1 expected
-transition per site.  Given $\lambda_{c}$ according to
-\eqref{eqn:rel}, the ratios $\frac{\lambda_{010}}{\lambda_{000}}$ and
-$\frac{\lambda_{001}}{\lambda_{011}}$ uniquely determine the
-stationary distribution for the epigenome described by a Gibbs measure
-of the form \eqref{eqn:stationary}. The Gibbs measure for the
-epigenome sequence, in turn, is equivalent to the Markov chain
-\eqref{eqn:gibbs2markov}. Given the Markov chain formulation, we can
-compute the expected frequency of triplet patterns
-\[
-p_{ijk} = \pi_i T[i,j] T[j,k].
-\]
-Then the expected number of changes per position per
-unit time is $\mu = \sum_{ijk}p_{ijk}\lambda_{ijk}$. We can scale transition
-rates and branch lengths as follows:
-\begin{equation}\label{eqn:tidentifiable}
-  \begin{aligned}
-    \lambda_{ijk} &\leftarrow \lambda_{ijk}\times \frac{1}{\mu} \\
-    t_b &\leftarrow \sum\limits_{m=1}^{M_b} (t_{b,m} - t_{b,m-1}) \times \mu.
-  \end{aligned}
-=======
 where
 \begin{equation}\label{def:JD}
 J_{ijk} = \sum_{m=1}^w I\{\context{m} = ijk\}
 ~~\mbox{ and }~~
 D_{ijk} = \sum_{m=1}^w c_{ijk}(v_{m-1})\Delta_m.
->>>>>>> e50c6517
 \end{equation}
 Here $J_{ijk}$ counts jumps that create a triplet $ijk$ and $D_{ijk}$
 measures the evolutionary time spent in context $ijk$, summed over all
@@ -775,11 +749,11 @@
 genome. Let $u$ be the parent of $v$, and $w, z$ be the children of
 $v$. Since the sequence contexts are known for the current site at all
 intervals, the transition rate matrix for the state of the current
-site is known and denoted with $Q_{\context{}(v)}$. Thus the
+site is known and denoted with $Q_{\context{v}}$. Thus the
 transition probability matrix between any parent-child pair $(u,v)$ is
 known, which we denote with
 \[
-P_v = \exp(Q_{\context{}(v)}\ell_v).
+P_v = \exp(Q_{\context{v}}\ell_v).
 \]
 For node $v$, given that its parent $u$ has state $j$, let the
 conditional probability of observing states $X_n(v)$ at
