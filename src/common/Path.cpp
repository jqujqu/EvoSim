--- conflicted
+++ resolved
@@ -79,14 +79,9 @@
   return s;
 }
 
-<<<<<<< HEAD
-void
-sequence_at_time(const vector<Path> &paths, const double t,
-                 vector<bool> &seq) {
-=======
-void get_seq_at_time(const double t, const vector<Path> &paths,
-                      vector<bool> &seq) {
->>>>>>> 3fd54b9c
+void
+get_seq_at_time(const double t, const vector<Path> &paths,
+                vector<bool> &seq) {
   seq.resize(paths.size());
   for (size_t i = 0; i < paths.size(); ++i) {
     seq[i] = paths[i].state_at_time(t);
