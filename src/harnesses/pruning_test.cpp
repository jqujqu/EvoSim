--- conflicted
+++ resolved
@@ -29,14 +29,9 @@
 #include "smithlab_utils.hpp"
 #include "smithlab_os.hpp"
 #include "PhyloTreePreorder.hpp"
-<<<<<<< HEAD
 #include "Path.hpp"  /* related to Path */
 #include "EpiEvoModel.hpp" /* model_param */
 #include "TreeHelper.hpp"
-=======
-#include "Path.hpp"
-#include "EpiEvoModel.hpp"
->>>>>>> 3a93293d
 #include "StateSeq.hpp"
 #include "SingleSampler.hpp"
 #include "ContinuousTimeMarkovModel.hpp"
@@ -214,10 +209,7 @@
 
     size_t max_iterations = 1000000;
     size_t n_paths_to_sample = 1000;
-<<<<<<< HEAD
     size_t test_site = 2; // we test 5-site path
-=======
->>>>>>> 3a93293d
 
     string param_file;
     string tree_file;
@@ -261,17 +253,12 @@
     ///////////////////////////////////////////////////////////////////////////
 
     if (VERBOSE)
-<<<<<<< HEAD
       cerr << "[READING PARAMETER FILE: " << param_file << "]" << endl;
 
-=======
-      cerr << "[READING PARAMETER FILE: " << param_file << endl;
->>>>>>> 3a93293d
     EpiEvoModel the_model;
     read_model(param_file, the_model);
     if (VERBOSE)
       cerr << the_model << endl;
-<<<<<<< HEAD
     
     vector<vector<Path> > all_paths; // n_nodes * n_intervals
     vector<string> node_names;
@@ -304,7 +291,6 @@
     if (VERBOSE)
       cerr << "TEST SITE: " << test_site << endl
            << "PATHS TO SIMULATE: " << n_paths_to_sample << endl;
-=======
 
     if (VERBOSE)
       cerr << "[READING TREE FILE: " << tree_file << "]" << endl;
@@ -329,7 +315,6 @@
     if (VERBOSE)
       cerr << "number of paths to simulate: " << n_paths_to_sample << endl;
 
->>>>>>> 3a93293d
     // standard mersenne_twister_engine seeded with rd()
     if (rng_seed == std::numeric_limits<size_t>::max()) {
       std::random_device rd;
