--- conflicted
+++ resolved
@@ -19,12 +19,8 @@
 # 02110-1301 USA
 
 PROGS = evosim estparam epievo_sim global_jumps_to_paths \
-<<<<<<< HEAD
 	extract_state_sequences test_sampling epievo_est_complete
-=======
-	extract_state_sequences test_sampling
 
->>>>>>> 2a19d4ae
 CXX = g++
 CXXFLAGS = -Wall -fmessage-length=50 -std=c++11
 OPTFLAGS = -O2
